--- conflicted
+++ resolved
@@ -30,17 +30,6 @@
 /cache
 *.js
 Makefile
-<<<<<<< HEAD
-release-*
-dump.rdb
-#priv/firmware.hex
-tmp
-# this file isnt stored here but just in case.
-fwup-key.priv
-.env
-auth_secret.exs
-auth_secret_test.exs
-=======
 /release-*
 node_modules
 
@@ -52,5 +41,4 @@
 # Fwup keys aren't stored here, but just in case.
 *.priv
 run-qemu.sh
-*.img
->>>>>>> e13f43b9
+*.img