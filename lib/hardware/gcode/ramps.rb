## HARDWARE INTERFACE
## ******************

# Communicate with the arduino using a serial interface
# All information is exchanged using a variation of g-code
# Parameters are stored in the database

require 'serialport'

class HardwareInterface

  attr_reader :axis_x_pos, :axis_x_pos_conv, :axis_x_end_stop_a, :axis_x_end_stop_b
  attr_reader :axis_y_pos, :axis_y_pos_conv, :axis_y_end_stop_a, :axis_y_end_stop_b
  attr_reader :axis_z_pos, :axis_z_pos_conv, :axis_z_end_stop_a, :axis_z_end_stop_b
  attr_reader :device_version
  attr_reader :param_version_db, :param_version_ar, :params_in_sync

  # initialize the interface
  #
  def initialize

    @status_debug_msg = false

    # init database and parameters
    @bot_dbaccess = $bot_dbaccess
    @params = Array.new
    load_param_names()
    load_config_from_database()

    # connect to arduino
    connect_board()

    @bot_dbaccess = $bot_dbaccess

    @axis_x_pos = 0
    @axis_y_pos = 0
    @axis_z_pos = 0

    @axis_x_pos_conv = 0
    @axis_y_pos_conv = 0
    @axis_z_pos_conv = 0

    @axis_x_steps_per_unit = 0
    @axis_y_steps_per_unit = 0
    @axis_z_steps_per_unit = 0

    load_param_values_non_arduino()

    @device_version   = 'unknown'
    @param_version_db = 0
    @param_version_ar = 0
    @params_in_sync   = false

  end

<<<<<<< HEAD
  # load the settings for the hardware
  # these are the timeouts and distance settings mainly
  #
  def load_config

    #puts 'loading config'

    @axis_x_move_home_timeout   = 15 # seconds after which home command is aborted
    @axis_y_move_home_timeout   = 15
    @axis_z_move_home_timeout   = 150

    @axis_x_invert_axis = false
    @axis_y_invert_axis = false
    @axis_z_invert_axis = false

    @axis_x_steps_per_unit = 5 # steps per milimeter for example
    @axis_y_steps_per_unit = 5
    @axis_z_steps_per_unit = 150

    @axis_x_max = 220
    @axis_y_max = 128
    @axis_z_max = 0

    @axis_x_min = 0
    @axis_y_min = 0
    @axis_z_min = -70
 
    @axis_x_reverse_home = false
    @axis_y_reverse_home = false
    @axis_z_reverse_home = true

    @pump_w_seconds_per_unit = 0.6 # seconds per mililiter

    @max_speed = 200 # steps per second
  end
=======
  ## INTERFACE FUNCTIONS
  ## *******************
>>>>>>> 7c6bcbf2

  # check to see of parameters in arduino are up to date
  #
  def check_parameters

<<<<<<< HEAD
    puts "WR: #{text}" if onscreen
    @bot_dbaccess.write_to_log(1, "WR: #{text}") if log

    @serial_port.read_timeout = 2
    #@serial_port.write_timeout = 2
    @serial_port.write( "#{text} \n" )    

    done     = 0
    r        = ''
    received = ''
    start    = Time.now
    timeout  = 5

    while(Time.now - start < timeout and done == 0)
      i = @serial_port.read(1)
      if i != nil
        i.each_char do |c|
          if c == "\r" or c == "\n"
            if r.length >= 3
              puts "RD: #{r}" if onscreen
              @bot_dbaccess.write_to_log(1,"RD: #{r}") if log
              c = r[0..2].upcase
              t = r[3..-1].to_s.upcase.strip
              case c
                when 'R01'
                  timeout = 90
                when 'R02'
                  done = 1
                when 'R03'
                  done = 1
                else
                  process_value(c,t)
              end
              r = ''
            end
          else
            r = r + c
=======
    # read the parameter version in the database and in the device 
    read_parameter_from_device(0)
    @params.each do |p|
      if p['id'] == 0
        @param_version_ar = p['value_ar']
      end
    end

    @param_version_db = @bot_dbaccess.read_parameter_with_default('PARAM_VERSION', 0)

    # if the parameters in the device is different from the database parameter version
    # read and compare each parameter and write to device is different
    if @param_version_db != @param_version_ar
      load_param_values_non_arduino()
      differences_found_total = false
      @params.each do |p|
        if p['id'] > 0
          difference = check_and_write_parameter(p)
          if difference then
            @params_in_sync = false
            differences_found_total = true
>>>>>>> 7c6bcbf2
          end
        end
      end
      if !differences_found_total
        @params_in_sync = true
        write_parameter_to_device(0, @param_version_db)
      else
        @params_in_sync = false
      end
    end
  end

  # synchronise a parameter value
  #
  def check_and_write_parameter(param)

     # read value from device and database
     read_parameter_from_device(param['id'])
     param['value_db'] = @bot_dbaccess.read_parameter_with_default(param['name'], 0)

     differences_found = false

     # if the parameter value between device and database is different, write value to device
     if param['value_db'] != param ['value_ar']
       differences_found = true
       write_parameter_to_device(param['id'],param['value_db'])
     end

    return differences_found

  end

  # read end stop status from the device
  #
  def read_end_stops()
    execute_command('F81', false, @status_debug_msg)
  end

  # read current coordinates from the device
  #
  def read_postition()
    execute_command('F82', false, @status_debug_msg)
  end
  # read current software version
  #
  def read_device_version()
    execute_command('F83', false, @status_debug_msg)
  end

  # move all axis home
  #
  def move_home_all
    execute_command('G28', true, false)
  end

  # move the bot to the home position
  #
  def move_home_x
    execute_command('F11', true, false)
  end

  # move the bot to the home position
  #
  def move_home_y
    execute_command('F12', true, false)
  end

  # move the bot to the home position
  #
  def move_home_z
    execute_command('F13', true, false)
  end
  
  def set_speed( speed )

  end

  # move the bot to the give coordinates
  #
  def move_absolute( coord_x, coord_y, coord_z)

    # calculate the number of steps for the motors to do

    steps_x = coord_x * @axis_x_steps_per_unit
    steps_y = coord_y * @axis_y_steps_per_unit
    steps_z = coord_z * @axis_z_steps_per_unit

    @axis_x_pos = steps_x
    @axis_y_pos = steps_y
    @axis_z_pos = steps_z

    move_to_coord(steps_x, steps_y, steps_z )

  end

  # move the bot a number of units starting from the current position
  #
  def move_relative( amount_x, amount_y, amount_z)

    # calculate the number of steps for the motors to do

    steps_x = amount_x * @axis_x_steps_per_unit + @axis_x_pos
    steps_y = amount_y * @axis_y_steps_per_unit + @axis_y_pos
    steps_z = amount_z * @axis_z_steps_per_unit + @axis_z_pos

    @axis_x_pos = steps_x
    @axis_y_pos = steps_y
    @axis_z_pos = steps_z

    move_to_coord( steps_x, steps_y, steps_z )

  end

  # drive the motors so the bot is moved a number of steps
  #
  def move_steps(steps_x, steps_y, steps_z)
<<<<<<< HEAD

    # send the g-code to move to the robot
    execute_command("G00 X#{steps_x} Y#{steps_y} Z#{steps_z} S#{@max_speed}")

=======
    execute_command("G00 X#{steps_x} Y#{steps_y} Z#{steps_z}")
>>>>>>> 7c6bcbf2
  end

  # drive the motors so the bot is moved to a set location
  #
  def move_to_coord(steps_x, steps_y, steps_z)
    execute_command("G00 X#{steps_x} Y#{steps_y} Z#{steps_z}", true, false)
  end

  # dose an amount of water (in ml)
  #
  def dose_water(amount)
    write_serial("F01 Q#{amount}")
  end

  # read a parameter from arduino
  #
  def read_parameter_from_device(id)
    execute_command("F21 P#{id}", false, false)
  end

  # write a parameter value to arduino
  #
  def write_parameter_to_device(id, value)
    execute_command("F22 P#{id} V#{value}", false, false)
  end

  ## DATABASE AND SETTINGS HANDLING
  ## ******************************

  # load non-arduino parameters
  #
  def load_param_values_non_arduino

    p = get_param_by_name('MOVEMENT_STEPS_PER_UNIT_X')
    @axis_x_steps_per_unit = p['value_db']

    p = get_param_by_name('MOVEMENT_STEPS_PER_UNIT_Y')
    @axis_y_steps_per_unit = p['value_db']

    p = get_param_by_name('MOVEMENT_STEPS_PER_UNIT_Z')
    @axis_z_steps_per_unit = p['value_db']

  end

  # load the settings for the hardware
  # these are the timeouts and distance settings mainly
  #
  def load_config_from_database
    @params.each do |p|
       p['value_db'] = @bot_dbaccess.read_parameter_with_default(p['name'], p['default'])
    end
  end

  # load the id's of the arduino parameters
  #
  def load_param_names
    param_name_add('PARAM_VERSION'                ,  0,    0)
    param_name_add('MOVEMENT_TIMEOUT_X'           , 11,   15)
    param_name_add('MOVEMENT_TIMEOUT_Y'           , 12,   15)
    param_name_add('MOVEMENT_TIMEOUT_Z'           , 13,   15)
    param_name_add('MOVEMENT_INVERT_ENDPOINTS_X'  , 21,    0)
    param_name_add('MOVEMENT_INVERT_ENDPOINTS_Y'  , 22,    0)
    param_name_add('MOVEMENT_INVERT_ENDPOINTS_Z'  , 23,    0)
    param_name_add('MOVEMENT_INVERT_MOTOR_X'      , 31,    0)
    param_name_add('MOVEMENT_INVERT_MOTOR_Y'      , 32,    0)
    param_name_add('MOVEMENT_INVERT_MOTOR_Z'      , 33,    0)
    param_name_add('MOVEMENT_STEPS_ACC_DEC_X'     , 41,  100)
    param_name_add('MOVEMENT_STEPS_ACC_DEC_Y'     , 42,  100)
    param_name_add('MOVEMENT_STEPS_ACC_DEC_Z'     , 43,  100)
    param_name_add('MOVEMENT_HOME_UP_X'           , 51,    0)
    param_name_add('MOVEMENT_HOME_UP_Y'           , 52,    0)
    param_name_add('MOVEMENT_HOME_UP_Z'           , 53,    0)
    param_name_add('MOVEMENT_MIN_SPD_X'           , 61,  200)
    param_name_add('MOVEMENT_MIN_SPD_Y'           , 62,  200)
    param_name_add('MOVEMENT_MIN_SPD_Z'           , 63,  200)
    param_name_add('MOVEMENT_MAX_SPD_X'           , 71, 1000)
    param_name_add('MOVEMENT_MAX_SPD_Y'           , 72, 1000)
    param_name_add('MOVEMENT_MAX_SPD_Z'           , 73, 1000)
    param_name_add('MOVEMENT_STEPS_PER_UNIT_X'    ,901,    5)
    param_name_add('MOVEMENT_STEPS_PER_UNIT_Y'    ,902,    5)
    param_name_add('MOVEMENT_STEPS_PER_UNIT_Z'    ,903,    5)

  end

  # add a parameter to the param list
  #
  def param_name_add(name, id, default)
    param = Hash.new
    param['name']     = name
    param['id']       = id
    param['value_db'] = 0
    param['value_ar'] = 0
    param['default']  = default
    @params << param
  end

  # get the parameter object by name
  #
  def get_param_by_name(name) 
    param = nil
    @params.each do |p|
      if p['name'] == name
        param = p
      end
    end
    return param
  end

  # get the parameter object by id
  #
  def get_param_by_id(id)
    param = nil
    @params.each do |p|
      if p['id'] == id
        param = p
      end
    end
    return param
  end

  def get_param(name_or_id, by_name_or_id)
    param = nil
    @params.each do |p|
      if (by_name_or_id == :by_id   and p['id']   == id)
        param = p
      end
      if (by_name_or_id == :by_name and p['name'] == name)
        param = p
      end
    end
    return param
  end

  def get_param_value_by_id(name_or_id, by_name_or_id, from_device_or_db, default_value)
    value = default_value
    
    param = get_param(id, by_name_or_id)
    if param != nil and from_device_or_db == :from_device
      value =  param['value_ar']
    end
    if param != nil and from_device_or_db == :from_db
      value =  param['value_db']
    end

  end

  def get_param_value_by_name(name)
  end

  ## ARDUINO HANLDING
  ## ****************

  # connect to the serial port and start communicating with the arduino/firmata protocol
  #
  def connect_board

    parameters = 
    {
      "baud"         => 115200,
      "data_bits"    => 8,
      "stop_bits"    => 1,
      "parity"       => SerialPort::NONE,	
      "flow_control" => SerialPort::SOFT
    }

    comm_port = '/dev/ttyACM0'
    @serial_port = SerialPort.new(comm_port, parameters)

  end

  # write a command to the robot
  #
  def execute_command( text , log, onscreen)

    begin

      puts "WR: #{text}" if onscreen
      @bot_dbaccess.write_to_log(1, "WR: #{text}") if log
      @serial_port.read_timeout = 2
      #@serial_port.write_timeout = 2
      @serial_port.write( "#{text} \n" )    

      done     = 0
      r        = ''
      received = ''
      start    = Time.now
      timeout  = 5

      while(Time.now - start < timeout and done == 0)
        i = @serial_port.read(1)
        if i != nil
          i.each_char do |c|
            if c == "\r" or c == "\n"
              if r.length >= 3
                puts "RD: #{r}" if onscreen
                @bot_dbaccess.write_to_log(1,"RD: #{r}") if log
                c = r[0..2].upcase
                t = r[3..-1].to_s.upcase.strip
                case c
                  when 'R01'
                    timeout = 90
                  when 'R02'
                    done = 1
                  when 'R03'
                    done = 1
                  else
                    process_value(c,t)
                end
                r = ''
              end
            else
              r = r + c
            end
          end
        else
         sleep 0.001
        end
      end

      if done == 1
        puts 'ST: done' if onscreen
        @bot_dbaccess.write_to_log(1, 'ST: done') if log
      else
        puts 'ST: timeout'
        @bot_dbaccess.write_to_log(1, 'ST: timeout')

        sleep 5
      end

    rescue Exception => e
        puts("ST: serial error\n#{e.message}\n#{e.backtrace.inspect}")
        @bot_dbaccess.write_to_log(1,"ST: serial error\n#{e.message}\n#{e.backtrace.inspect}")

        @serial_port.rts = 1
        connect_board

        sleep 5
    end

  end

  # process values received from arduino
  #
  def process_value(code,text)
    case code     
    when 'R21'
      ard_par_id  = -1
      ard_par_val = 0

      text.split(' ').each do |param|

        par_code  = param[0..0].to_s
        par_value = param[1..-1].to_i

        case par_code
        when 'P'
          ard_par_id  = par_value
        when 'V'
          ard_par_val = par_value
        end
      end

      if ard_par_id >= 0
        param = get_param_by_id(ard_par_id)
        if param != nil
          param['value_ar'] = ard_par_val
        end
      end

    when 'R81'
      text.split(' ').each do |param|

        par_code  = param[0..1].to_s
        par_value = param[2..-1].to_s
        end_stop_active = (par_value == "1")

        case par_code
        when 'XA'
          @axis_x_end_stop_a = end_stop_active              
        when 'XB'
          @axis_x_end_stop_b = end_stop_active              
        when 'YA'
          @axis_y_end_stop_a = end_stop_active              
        when 'YB'
          @axis_y_end_stop_b = end_stop_active              
        when 'ZA'
          @axis_z_end_stop_a = end_stop_active              
        when 'ZB'
          @axis_z_end_stop_b = end_stop_active              
        end      
      end
    when 'R82'      
      text.split(' ').each do |param|

        par_code  = param[0..0].to_s
        par_value = param[1..-1].to_i

        case par_code
        when 'X'
          @axis_x_pos      = par_value
          @axis_x_pos_conv = par_value / @axis_x_steps_per_unit
        when 'Y'
          @axis_y_pos       = par_value
          @axis_y_pos_conv = par_value / @axis_y_steps_per_unit
        when 'Z'
          @axis_z_pos      = par_value
          @axis_z_pos_conv = par_value / @axis_z_steps_per_unit
        end      
      end
    when 'R83'
      @device_version = text
    when 'R99'
      puts ">#{text}<"
    end
  end

end<|MERGE_RESOLUTION|>--- conflicted
+++ resolved
@@ -53,90 +53,13 @@
 
   end
 
-<<<<<<< HEAD
-  # load the settings for the hardware
-  # these are the timeouts and distance settings mainly
-  #
-  def load_config
-
-    #puts 'loading config'
-
-    @axis_x_move_home_timeout   = 15 # seconds after which home command is aborted
-    @axis_y_move_home_timeout   = 15
-    @axis_z_move_home_timeout   = 150
-
-    @axis_x_invert_axis = false
-    @axis_y_invert_axis = false
-    @axis_z_invert_axis = false
-
-    @axis_x_steps_per_unit = 5 # steps per milimeter for example
-    @axis_y_steps_per_unit = 5
-    @axis_z_steps_per_unit = 150
-
-    @axis_x_max = 220
-    @axis_y_max = 128
-    @axis_z_max = 0
-
-    @axis_x_min = 0
-    @axis_y_min = 0
-    @axis_z_min = -70
- 
-    @axis_x_reverse_home = false
-    @axis_y_reverse_home = false
-    @axis_z_reverse_home = true
-
-    @pump_w_seconds_per_unit = 0.6 # seconds per mililiter
-
-    @max_speed = 200 # steps per second
-  end
-=======
   ## INTERFACE FUNCTIONS
   ## *******************
->>>>>>> 7c6bcbf2
 
   # check to see of parameters in arduino are up to date
   #
   def check_parameters
 
-<<<<<<< HEAD
-    puts "WR: #{text}" if onscreen
-    @bot_dbaccess.write_to_log(1, "WR: #{text}") if log
-
-    @serial_port.read_timeout = 2
-    #@serial_port.write_timeout = 2
-    @serial_port.write( "#{text} \n" )    
-
-    done     = 0
-    r        = ''
-    received = ''
-    start    = Time.now
-    timeout  = 5
-
-    while(Time.now - start < timeout and done == 0)
-      i = @serial_port.read(1)
-      if i != nil
-        i.each_char do |c|
-          if c == "\r" or c == "\n"
-            if r.length >= 3
-              puts "RD: #{r}" if onscreen
-              @bot_dbaccess.write_to_log(1,"RD: #{r}") if log
-              c = r[0..2].upcase
-              t = r[3..-1].to_s.upcase.strip
-              case c
-                when 'R01'
-                  timeout = 90
-                when 'R02'
-                  done = 1
-                when 'R03'
-                  done = 1
-                else
-                  process_value(c,t)
-              end
-              r = ''
-            end
-          else
-            r = r + c
-=======
     # read the parameter version in the database and in the device 
     read_parameter_from_device(0)
     @params.each do |p|
@@ -158,7 +81,6 @@
           if difference then
             @params_in_sync = false
             differences_found_total = true
->>>>>>> 7c6bcbf2
           end
         end
       end
@@ -275,14 +197,7 @@
   # drive the motors so the bot is moved a number of steps
   #
   def move_steps(steps_x, steps_y, steps_z)
-<<<<<<< HEAD
-
-    # send the g-code to move to the robot
-    execute_command("G00 X#{steps_x} Y#{steps_y} Z#{steps_z} S#{@max_speed}")
-
-=======
     execute_command("G00 X#{steps_x} Y#{steps_y} Z#{steps_z}")
->>>>>>> 7c6bcbf2
   end
 
   # drive the motors so the bot is moved to a set location
