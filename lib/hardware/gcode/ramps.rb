--- conflicted
+++ resolved
@@ -39,11 +39,7 @@
   #
   def initialize(test_mode)
 
-<<<<<<< HEAD
-    #@bot_dbaccess = $bot_dbaccess
-=======
     @bot_dbaccess = DbAccess.current
->>>>>>> 4a9773c7
     @test_mode         = test_mode
 
     # create the sub processing objects
@@ -116,11 +112,7 @@
   # set pulse on standard pin
   #
   def pin_std_pulse(pin, value1, value2, time, mode)
-<<<<<<< HEAD
     start_command("F44 P#{pin} V#{value1} W#{value2} T#{time} M#{mode}", false, @status_debug_msg)    
-=======
-    @ramps_arduino.execute_command("F44 P#{pin} V#{value1} W#{value2} T#{time} M#{mode}", false, @status_debug_msg)
->>>>>>> 4a9773c7
   end
 
   # dose an amount of water (in ml)
@@ -153,104 +145,60 @@
   # move all axis home
   #
   def move_home_all
-<<<<<<< HEAD
     @target_x = 0
     @target_y = 0
     @target_z = 0
     start_command('G28', true, false)
-=======
-    Status.current.info_target_x = 0
-    Status.current.info_target_y = 0
-    Status.current.info_target_z = 0
-    @ramps_arduino.execute_command('G28', true, false)
->>>>>>> 4a9773c7
   end
 
   # move the bot to the home position
   #
   def move_home_x
-<<<<<<< HEAD
     @target_x = 0
     start_command('F11', true, false)
-=======
-    Status.current.info_target_x = 0
-    @ramps_arduino.execute_command('F11', true, false)
->>>>>>> 4a9773c7
   end
 
   # move the bot to the home position
   #
   def move_home_y
-<<<<<<< HEAD
     @target_y = 0
     start_command('F12', true, false)
-=======
-    Status.current.info_target_y = 0
-    @ramps_arduino.execute_command('F12', true, false)
->>>>>>> 4a9773c7
   end
 
   # move the bot to the home position
   #
   def move_home_z
-<<<<<<< HEAD
     @target_z = 0
     start_command('F13', true, false)
-=======
-    Status.current.info_target_z = 0
-    @ramps_arduino.execute_command('F13', true, false)
->>>>>>> 4a9773c7
   end
 
   # calibrate x axis
   #
   def calibrate_x
-<<<<<<< HEAD
     @target_x = 0
     start_command('F14', true, false)
-=======
-    Status.current.info_target_x = 0
-    @ramps_arduino.execute_command('F14', true, false)
->>>>>>> 4a9773c7
   end
 
   # calibrate y axis
   #
   def calibrate_y
-<<<<<<< HEAD
     @target_y = 0
     start_command('F15', true, false)
-=======
-    Status.current.info_target_y = 0
-    @ramps_arduino.execute_command('F15', true, false)
->>>>>>> 4a9773c7
   end
 
   # calibrate z axis
   #
   def calibrate_z
-<<<<<<< HEAD
     @target_z = 0
     start_command('F16', true, false)
-=======
-    Status.current.info_target_z = 0
-    @ramps_arduino.execute_command('F16', true, false)
->>>>>>> 4a9773c7
   end
 
   # move the bot to the give coordinates
   #
   def move_absolute( coord_x, coord_y, coord_z)
-
-<<<<<<< HEAD
     @target_x = coord_x
     @target_y = coord_y
     @target_z = coord_z
-=======
-    Status.current.info_target_x = coord_x
-    Status.current.info_target_y = coord_y
-    Status.current.info_target_z = coord_z
->>>>>>> 4a9773c7
 
     # calculate the number of steps for the motors to do
 
@@ -268,7 +216,6 @@
 
     # calculate the number of steps for the motors to do
 
-<<<<<<< HEAD
     @target_x = @current_x + amount_x
     @target_y = @current_y + amount_y
     @target_z = @current_z + amount_z
@@ -276,15 +223,6 @@
     steps_x = amount_x * @axis_x_steps_per_unit + @current_x_steps
     steps_y = amount_y * @axis_y_steps_per_unit + @current_y_steps
     steps_z = amount_z * @axis_z_steps_per_unit + @current_z_steps
-=======
-    Status.current.info_target_x = Status.current.info_current_x + amount_x
-    Status.current.info_target_y = Status.current.info_current_y + amount_y
-    Status.current.info_target_z = Status.current.info_current_z + amount_z
-
-    steps_x = amount_x * @ramps_param.axis_x_steps_per_unit + Status.current.info_current_x_steps
-    steps_y = amount_y * @ramps_param.axis_y_steps_per_unit + Status.current.info_current_y_steps
-    steps_z = amount_z * @ramps_param.axis_z_steps_per_unit + Status.current.info_current_z_steps
->>>>>>> 4a9773c7
 
     move_to_coord( steps_x, steps_y, steps_z )
 
