defmodule Farmbot.BotState.Transport.GenMQTT do
  @moduledoc "MQTT BotState Transport."
  use GenStage
  require Logger

  defmodule Client do
    @moduledoc "Underlying client for interfacing MQTT."
    use GenMQTT
    require Logger

    @doc "Start a MQTT Client."
    def start_link(device, token, server) do
      GenMQTT.start_link(
        __MODULE__,
        {device, server},
        reconnect_timeout: 10000,
        username: device,
        password: token,
        timeout: 10000,
        host: server
      )
    end

    @doc "Push a bot state message."
    def push_bot_state(client, state) do
      GenMQTT.cast(client, {:bot_state, state})
    end

    @doc "Push a log message."
    def push_bot_log(client, log) do
      GenMQTT.cast(client, {:bot_log, log})
    end

    def init({device, _server}) do
      {:ok, %{connected: false, device: device, cache: nil}}
    end

    def on_connect_error(:invalid_credentials, state) do
      msg = """
      Failed to authenticate with the message broker!
      This is likely a problem with your server/broker configuration.
      """

      Logger.error(">> #{msg}")
      Farmbot.System.factory_reset(msg)
      {:ok, state}
    end

    def on_connect_error(reason, state) do
      Logger.error(">> Failed to connect to mqtt: #{inspect(reason)}")
      {:ok, state}
    end

    def on_connect(state) do
      GenMQTT.subscribe(self(), [{bot_topic(state.device), 0}])
<<<<<<< HEAD
      Logger.info(">> Connected!")
=======
      Logger.info ">> Connected!"
      if state.cache do
        GenMQTT.publish(self(), status_topic(state.device), state.cache, 0, false)
      end
>>>>>>> a7e3b6ba
      {:ok, %{state | connected: true}}
    end

    def on_publish(["bot", _bot, "from_clients"], msg, state) do
<<<<<<< HEAD
      Logger.warn("not implemented yet: #{inspect(msg)}")
=======
      Logger.warn "not implemented yet: #{msg}"
      if state.cache do
        GenMQTT.publish(self(), status_topic(state.device), state.cache, 0, false)
      end
>>>>>>> a7e3b6ba
      {:ok, state}
    end

    def handle_cast({:bot_state, bs}, state) do
      json = Poison.encode!(bs)
      GenMQTT.publish(self(), status_topic(state.device), json, 0, false)
      {:noreply, %{state | cache: json}}
    end

    def handle_cast(_, %{connected: false} = state) do
      {:noreply, state}
    end

    def handle_cast({:bot_log, log}, state) do
      json = Poison.encode!(log)
      GenMQTT.publish(self(), log_topic(state.device), json, 0, false)
      {:noreply, state}
    end

    defp frontend_topic(bot), do: "bot/#{bot}/from_device"
    defp bot_topic(bot), do: "bot/#{bot}/from_clients"
    defp status_topic(bot), do: "bot/#{bot}/status"
    defp log_topic(bot), do: "bot/#{bot}/logs"
  end

  @doc "Start the MQTT Transport."
  def start_link(opts) do
    GenStage.start_link(__MODULE__, [], opts)
  end

  def init([]) do
    token = Farmbot.System.ConfigStorage.get_config_value(:string, "authorization", "token")
    {:ok, %{bot: device, mqtt: mqtt_server}} = Farmbot.Jwt.decode(token)
    {:ok, client} = Client.start_link(device, token, mqtt_server)
    {:consumer, {%{client: client}, nil}, subscribe_to: [Farmbot.BotState]}
  end

  def handle_events(events, {pid, _}, state) do
    case Process.info(pid)[:registered_name] do
      Farmbot.Logger -> handle_log_events(events, state)
      Farmbot.BotState -> handle_bot_state_events(events, state)
    end
  end

  def handle_log_events(logs, {%{client: client} = internal_state, old_bot_state}) do
    for log <- logs do
      Client.push_bot_log(client, log)
    end

    {:noreply, [], {internal_state, old_bot_state}}
  end

  def handle_bot_state_events(events, {%{client: client} = internal_state, old_bot_state}) do
    new_bot_state = List.last(events)
<<<<<<< HEAD

    if new_bot_state != old_bot_state do
      Client.push_bot_state(client, new_bot_state)
    end

=======
    Client.push_bot_state client, new_bot_state
    # if new_bot_state != old_bot_state do
    # end
>>>>>>> a7e3b6ba
    {:noreply, [], {internal_state, new_bot_state}}
  end
end<|MERGE_RESOLUTION|>--- conflicted
+++ resolved
@@ -53,26 +53,22 @@
 
     def on_connect(state) do
       GenMQTT.subscribe(self(), [{bot_topic(state.device), 0}])
-<<<<<<< HEAD
       Logger.info(">> Connected!")
-=======
-      Logger.info ">> Connected!"
+
       if state.cache do
         GenMQTT.publish(self(), status_topic(state.device), state.cache, 0, false)
       end
->>>>>>> a7e3b6ba
+
       {:ok, %{state | connected: true}}
     end
 
     def on_publish(["bot", _bot, "from_clients"], msg, state) do
-<<<<<<< HEAD
-      Logger.warn("not implemented yet: #{inspect(msg)}")
-=======
-      Logger.warn "not implemented yet: #{msg}"
+      Logger.warn("not implemented yet: #{msg}")
+
       if state.cache do
         GenMQTT.publish(self(), status_topic(state.device), state.cache, 0, false)
       end
->>>>>>> a7e3b6ba
+
       {:ok, state}
     end
 
@@ -127,17 +123,10 @@
 
   def handle_bot_state_events(events, {%{client: client} = internal_state, old_bot_state}) do
     new_bot_state = List.last(events)
-<<<<<<< HEAD
 
-    if new_bot_state != old_bot_state do
-      Client.push_bot_state(client, new_bot_state)
-    end
-
-=======
-    Client.push_bot_state client, new_bot_state
+    Client.push_bot_state(client, new_bot_state)
     # if new_bot_state != old_bot_state do
     # end
->>>>>>> a7e3b6ba
     {:noreply, [], {internal_state, new_bot_state}}
   end
 end