defmodule Farmbot.Bootstrap.Authorization do
  @moduledoc "Functionality responsible for getting a JWT."

  @typedoc "Email used to configure this bot."
  @type email :: binary

  @typedoc "Password used to configure this bot."
  @type password :: binary

  @typedoc "Server used to configure this bot."
  @type server :: binary

  @typedoc "Token that was fetched with the credentials."
  @type token :: binary

  @doc """
  Callback for an authorization implementation.
  Should return {:ok, token} | {:error, term}
  """
  @callback authorize(email, password, server) :: {:ok, token} | {:error, term}

  # this is the default authorize implementation.
  # It gets overwrote in the Test Environment.
  @doc "Authorizes with the farmbot api."
  def authorize(email, password, server) do
<<<<<<< HEAD
    with {:ok, rsa_key} <- fetch_rsa_key(server),
         {:ok, payload} <- build_payload(email, password, rsa_key),
         {:ok, resp} <- request_token(server, payload),
         {:ok, body} <- Poison.decode(resp),
         {:ok, map} <- Map.fetch(body, "token") do
      Map.fetch(map, "encoded")
    else
      :error ->
        {:error, "unknown error."}

      err ->
        require IEx
        IEx.pry()
        err
    end
=======
    with {:ok, rsa_key } <- fetch_rsa_key(server),
         {:ok, payload } <- build_payload(email, password, rsa_key),
         {:ok, resp    } <- request_token(server, payload),
         {:ok, body    } <- Poison.decode(resp),
         {:ok, map     } <- Map.fetch(body, "token") do
           Map.fetch(map,  "encoded")
         else
           :error -> {:error, "unknown error."}
           err -> err
         end
>>>>>>> a7e3b6ba
  end

  defp fetch_rsa_key(server) do
    case :httpc.request('#{server}/api/public_key') do
      {:ok, {_, _, body}} ->
        r = body |> to_string() |> RSA.decode_key()
        {:ok, r}

      {:error, error} ->
        {:error, error}
    end
  end

  defp build_payload(email, password, rsa_key) do
    secret =
      %{email: email, password: password, id: UUID.uuid1(), version: 1}
      |> Poison.encode!()
      |> RSA.encrypt({:public, rsa_key})
      |> Base.encode64()

    %{user: %{credentials: secret}} |> Poison.encode()
  end

  defp request_token(server, payload) do
    request = {
      '#{server}/api/tokens',
      ['UserAgent', 'FarmbotOSBootstrap'],
      'application/json',
      payload
    }

    case :httpc.request(:post, request, [], []) do
      {:ok, {{_, 200, _}, _, resp}} ->
        {:ok, resp}

      {:ok, {{_, code, _}, _, _resp}} ->
        {
          :error,
          "Failed to authorize with the Farmbot web application at: #{server} with code: #{code}"
        }

      {:error, error} ->
        {:error, error}
    end
  end
end<|MERGE_RESOLUTION|>--- conflicted
+++ resolved
@@ -23,7 +23,6 @@
   # It gets overwrote in the Test Environment.
   @doc "Authorizes with the farmbot api."
   def authorize(email, password, server) do
-<<<<<<< HEAD
     with {:ok, rsa_key} <- fetch_rsa_key(server),
          {:ok, payload} <- build_payload(email, password, rsa_key),
          {:ok, resp} <- request_token(server, payload),
@@ -31,26 +30,9 @@
          {:ok, map} <- Map.fetch(body, "token") do
       Map.fetch(map, "encoded")
     else
-      :error ->
-        {:error, "unknown error."}
-
-      err ->
-        require IEx
-        IEx.pry()
-        err
+      :error -> {:error, "unknown error."}
+      err -> err
     end
-=======
-    with {:ok, rsa_key } <- fetch_rsa_key(server),
-         {:ok, payload } <- build_payload(email, password, rsa_key),
-         {:ok, resp    } <- request_token(server, payload),
-         {:ok, body    } <- Poison.decode(resp),
-         {:ok, map     } <- Map.fetch(body, "token") do
-           Map.fetch(map,  "encoded")
-         else
-           :error -> {:error, "unknown error."}
-           err -> err
-         end
->>>>>>> a7e3b6ba
   end
 
   defp fetch_rsa_key(server) do
