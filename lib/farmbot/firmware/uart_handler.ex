defmodule Farmbot.Firmware.UartHandler do
  @moduledoc """
  Handles communication between farmbot and uart devices
  """

  use GenStage
  alias Nerves.UART
  require Logger

  @doc """
  Writes a string to the uart line
  """
  def write(code) do
    GenStage.call(__MODULE__, {:write, code}, :infinity)
  end

  @doc "Starts a UART Firmware Handler."
  def start_link do
    GenStage.start_link(__MODULE__, [], name: __MODULE__)
  end

  ## Private

  defmodule State do
    @moduledoc false
    defstruct [
      :nerves,
      :codes
    ]
  end

  def init([]) do
    # If in dev environment, it is expected that this be done at compile time.
    # If ini target environment, this should be done by `Farmbot.Firmware.AutoDetector`.
<<<<<<< HEAD
    tty =
      Application.get_env(:farmbot, :uart_handler)[:tty] || raise "Please configure uart handler!"

=======
    tty = Application.get_env(:farmbot, :uart_handler)[:tty] || raise "Please configure uart handler!"
>>>>>>> a7e3b6ba
    {:ok, nerves} = UART.start_link()
    Process.link(nerves)

    case open_tty(nerves, tty) do
      :ok -> {:producer, %State{nerves: nerves, codes: []}}
      err -> {:stop, err, :no_state}
    end
  end

  defp open_tty(nerves, tty) do
    case UART.open(nerves, tty, speed: 115_200, active: true) do
      :ok ->
        :ok = configure_uart(nerves, true)
        # Flush the buffers so we start fresh
        :ok = UART.flush(nerves)
        :ok

      err ->
        err
    end
  end

  defp configure_uart(nerves, active) do
<<<<<<< HEAD
    UART.configure(
      nerves,
      framing: {UART.Framing.Line, separator: "\r\n"},
=======
    UART.configure(nerves,
      framing: {Farmbot.Firmware.UartHandler.Framinig, separator: "\r\n"},
>>>>>>> a7e3b6ba
      active: active,
      rx_framing_timeout: 500
    )
  end

  # if there is an error, we assume something bad has happened, and we probably
  # Are better off crashing here, and being restarted.
  def handle_info({:nerves_uart, _, {:error, reason}}, state) do
    {:stop, {:error, reason}, state}
  end

  # Unhandled gcodes just get ignored.
  def handle_info({:nerves_uart, _, {:unhandled_gcode, _code_str}}, state) do
    {:noreply, [], state}
  end

  def handle_info({:nerves_uart, _, {_q, gcode}}, state) do
    do_dispatch([gcode | state.codes], state)
  end

  def handle_info({:nerves_uart, _, bin}, state) when is_binary(bin) do
    Logger.warn "Unparsed Gcode: #{bin}"
    {:noreply, [], state}
  end

  def handle_call({:write, stuff}, _from, state) do
    r = UART.write(state.nerves, stuff)
    {:reply, r, [], state}
  end

  def handle_demand(_amnt, state) do
    do_dispatch(state.codes, state)
  end

  defp do_dispatch(codes, state) do
    {:noreply, Enum.reverse(codes), %{state | codes: []}}
  end
end<|MERGE_RESOLUTION|>--- conflicted
+++ resolved
@@ -32,13 +32,9 @@
   def init([]) do
     # If in dev environment, it is expected that this be done at compile time.
     # If ini target environment, this should be done by `Farmbot.Firmware.AutoDetector`.
-<<<<<<< HEAD
     tty =
       Application.get_env(:farmbot, :uart_handler)[:tty] || raise "Please configure uart handler!"
 
-=======
-    tty = Application.get_env(:farmbot, :uart_handler)[:tty] || raise "Please configure uart handler!"
->>>>>>> a7e3b6ba
     {:ok, nerves} = UART.start_link()
     Process.link(nerves)
 
@@ -62,14 +58,9 @@
   end
 
   defp configure_uart(nerves, active) do
-<<<<<<< HEAD
     UART.configure(
       nerves,
-      framing: {UART.Framing.Line, separator: "\r\n"},
-=======
-    UART.configure(nerves,
       framing: {Farmbot.Firmware.UartHandler.Framinig, separator: "\r\n"},
->>>>>>> a7e3b6ba
       active: active,
       rx_framing_timeout: 500
     )
@@ -91,7 +82,7 @@
   end
 
   def handle_info({:nerves_uart, _, bin}, state) when is_binary(bin) do
-    Logger.warn "Unparsed Gcode: #{bin}"
+    Logger.warn("Unparsed Gcode: #{bin}")
     {:noreply, [], state}
   end
 
