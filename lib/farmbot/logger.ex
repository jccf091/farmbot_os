defmodule Farmbot.Logger do
  @moduledoc "Logger."
  use GenStage
  alias Farmbot.Log

  @doc "Start Logging Services."
  def start_link(opts \\ []) do
    GenStage.start_link(__MODULE__, [], opts)
  end

  def init([]) do
    Logger.add_backend(Logger.Backends.Farmbot, [])

    {
      :producer_consumer,
      %{meta: %Log.Meta{x: -1, y: -1, z: -1}},
      subscribe_to: [Farmbot.Firmware]
    }
  end

  def handle_demand(_, state) do
    {:noreply, [], state}
  end

  def handle_events(gcodes, _from, state) do
<<<<<<< HEAD
    {x, y, z} =
      Enum.find_value(gcodes, fn code ->
        case code do
          {:report_current_position, x, y, z} -> {x, y, z}
          _ -> false
        end
      end)

    {:noreply, [], %{state | meta: %{state.meta | x: x, y: y, z: z}}}
=======
    case find_position_report(gcodes) do
      {x, y, z} ->
        {:noreply, [], %{state | meta: %{state.meta | x: x, y: y, z: z}}}
      nil -> {:noreply, [], state}
    end
  end

  defp find_position_report(gcodes) do
    Enum.find_value(gcodes, fn(code) ->
      case code do
        {:report_current_position, x, y, z} -> {x, y, z}
        _ -> false
      end
    end)
>>>>>>> a7e3b6ba
  end

  def handle_info({:log, log}, state) do
    {:noreply, [%{log | meta: state.meta}], state}
  end

  def terminate(_, _state) do
    Logger.remove_backend(Logger.Backends.Farmbot)
  end
end<|MERGE_RESOLUTION|>--- conflicted
+++ resolved
@@ -23,32 +23,22 @@
   end
 
   def handle_events(gcodes, _from, state) do
-<<<<<<< HEAD
-    {x, y, z} =
-      Enum.find_value(gcodes, fn code ->
-        case code do
-          {:report_current_position, x, y, z} -> {x, y, z}
-          _ -> false
-        end
-      end)
-
-    {:noreply, [], %{state | meta: %{state.meta | x: x, y: y, z: z}}}
-=======
     case find_position_report(gcodes) do
       {x, y, z} ->
         {:noreply, [], %{state | meta: %{state.meta | x: x, y: y, z: z}}}
-      nil -> {:noreply, [], state}
+
+      nil ->
+        {:noreply, [], state}
     end
   end
 
   defp find_position_report(gcodes) do
-    Enum.find_value(gcodes, fn(code) ->
+    Enum.find_value(gcodes, fn code ->
       case code do
         {:report_current_position, x, y, z} -> {x, y, z}
         _ -> false
       end
     end)
->>>>>>> a7e3b6ba
   end
 
   def handle_info({:log, log}, state) do
